--- conflicted
+++ resolved
@@ -4,8 +4,6 @@
 The release notes are now available in the `Isaac Lab GitHub repository <https://github.com/isaac-sim/IsaacLab/releases>`_.
 We summarize the release notes here for convenience.
 
-<<<<<<< HEAD
-=======
 v2.2.0
 ======
 
@@ -42,7 +40,6 @@
   We are looking into this and will try to reduce down the scene creation time to be less than previous releases.
 
 
->>>>>>> 1718ef6b
 v2.1.1
 ======
 
